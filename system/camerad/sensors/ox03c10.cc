#include "system/camerad/sensors/sensor.h"

namespace {

const size_t OX03C10_FRAME_WIDTH = 1928;
const size_t OX03C10_FRAME_HEIGHT = 1208;

const float sensor_analog_gains_OX03C10[] = {
    1.0, 1.0625, 1.125, 1.1875, 1.25, 1.3125, 1.375, 1.4375, 1.5, 1.5625, 1.6875,
    1.8125, 1.9375, 2.0, 2.125, 2.25, 2.375, 2.5, 2.625, 2.75, 2.875, 3.0,
    3.125, 3.375, 3.625, 3.875, 4.0, 4.25, 4.5, 4.75, 5.0, 5.25, 5.5,
    5.75, 6.0, 6.25, 6.5, 7.0, 7.5, 8.0, 8.5, 9.0, 9.5, 10.0,
    10.5, 11.0, 11.5, 12.0, 12.5, 13.0, 13.5, 14.0, 14.5, 15.0, 15.5};

const uint32_t ox03c10_analog_gains_reg[] = {
    0x100, 0x110, 0x120, 0x130, 0x140, 0x150, 0x160, 0x170, 0x180, 0x190, 0x1B0,
    0x1D0, 0x1F0, 0x200, 0x220, 0x240, 0x260, 0x280, 0x2A0, 0x2C0, 0x2E0, 0x300,
    0x320, 0x360, 0x3A0, 0x3E0, 0x400, 0x440, 0x480, 0x4C0, 0x500, 0x540, 0x580,
    0x5C0, 0x600, 0x640, 0x680, 0x700, 0x780, 0x800, 0x880, 0x900, 0x980, 0xA00,
    0xA80, 0xB00, 0xB80, 0xC00, 0xC80, 0xD00, 0xD80, 0xE00, 0xE80, 0xF00, 0xF80};

const uint32_t VS_TIME_MIN_OX03C10 = 1;
const uint32_t VS_TIME_MAX_OX03C10 = 34;  // vs < 35

}  // namespace

OX03C10::OX03C10() {
  image_sensor = cereal::FrameData::ImageSensor::OX03C10;
  data_word = false;
<<<<<<< HEAD
  frame_width = OX03C10_FRAME_WIDTH;
  frame_height = OX03C10_FRAME_HEIGHT;
  frame_stride = (OX03C10_FRAME_WIDTH * 12 / 8) + 4;
=======
  frame_width = 1928;
  frame_height = 1208;
  frame_stride = (frame_width * 12 / 8) + 4;
>>>>>>> 3862911a
  extra_height = 16;            // top 2 + bot 14
  frame_offset = 2;

  start_reg_array.assign(std::begin(start_reg_array_ox03c10), std::end(start_reg_array_ox03c10));
  init_reg_array.assign(std::begin(init_array_ox03c10), std::end(init_array_ox03c10));
  probe_reg_addr = 0x300a;
  probe_expected_data = 0x5803;
  mipi_format = CAM_FORMAT_MIPI_RAW_12;
  frame_data_type = 0x2c; // one is 0x2a, two are 0x2b
  mclk_frequency = 24000000; //Hz

  dc_gain_factor = 7.32;
  dc_gain_min_weight = 1;  // always on is fine
  dc_gain_max_weight = 1;
  dc_gain_on_grey = 0.9;
  dc_gain_off_grey = 1.0;
  exposure_time_min = 2;  // 1x
  exposure_time_max = 2016;
  analog_gain_min_idx = 0x0;
  analog_gain_rec_idx = 0x0;  // 1x
  analog_gain_max_idx = 0x36;
  analog_gain_cost_delta = -1;
  analog_gain_cost_low = 0.4;
  analog_gain_cost_high = 6.4;
  for (int i = 0; i <= analog_gain_max_idx; i++) {
    sensor_analog_gains[i] = sensor_analog_gains_OX03C10[i];
  }
  min_ev = (exposure_time_min + VS_TIME_MIN_OX03C10) * sensor_analog_gains[analog_gain_min_idx];
  max_ev = exposure_time_max * dc_gain_factor * sensor_analog_gains[analog_gain_max_idx];
  target_grey_factor = 0.01;
}

std::vector<i2c_random_wr_payload> OX03C10::getExposureRegisters(int exposure_time, int new_exp_g, bool dc_gain_enabled) const {
 // t_HCG&t_LCG + t_VS on LPD, t_SPD on SPD
  uint32_t hcg_time = exposure_time;
  uint32_t lcg_time = hcg_time;
  uint32_t spd_time = std::min(std::max((uint32_t)exposure_time, (exposure_time_max + VS_TIME_MAX_OX03C10) / 3), exposure_time_max + VS_TIME_MAX_OX03C10);
  uint32_t vs_time = std::min(std::max((uint32_t)exposure_time / 40, VS_TIME_MIN_OX03C10), VS_TIME_MAX_OX03C10);

  uint32_t real_gain = ox03c10_analog_gains_reg[new_exp_g];

  return {
    {0x3501, hcg_time>>8}, {0x3502, hcg_time&0xFF},
    {0x3581, lcg_time>>8}, {0x3582, lcg_time&0xFF},
    {0x3541, spd_time>>8}, {0x3542, spd_time&0xFF},
    {0x35c2, vs_time&0xFF},

    {0x3508, real_gain>>8}, {0x3509, real_gain&0xFF},
  };
}

int OX03C10::getSlaveAddress(int port) const {
  assert(port >= 0 && port <= 2);
  return (int[]){0x6C, 0x20, 0x6C}[port];
}

float OX03C10::getExposureScore(float desired_ev, int exp_t, int exp_g_idx, float exp_gain, int gain_idx) const {
  float score = std::abs(desired_ev - (exp_t * exp_gain));
  float m = exp_g_idx > analog_gain_rec_idx ? analog_gain_cost_high : analog_gain_cost_low;
  score += std::abs(exp_g_idx - (int)analog_gain_rec_idx) * m;
  score += ((1 - analog_gain_cost_delta) +
            analog_gain_cost_delta * (exp_g_idx - analog_gain_min_idx) / (analog_gain_max_idx - analog_gain_min_idx)) *
           std::abs(exp_g_idx - gain_idx) * 5.0;
  return score;
}<|MERGE_RESOLUTION|>--- conflicted
+++ resolved
@@ -1,9 +1,6 @@
 #include "system/camerad/sensors/sensor.h"
 
 namespace {
-
-const size_t OX03C10_FRAME_WIDTH = 1928;
-const size_t OX03C10_FRAME_HEIGHT = 1208;
 
 const float sensor_analog_gains_OX03C10[] = {
     1.0, 1.0625, 1.125, 1.1875, 1.25, 1.3125, 1.375, 1.4375, 1.5, 1.5625, 1.6875,
@@ -27,15 +24,9 @@
 OX03C10::OX03C10() {
   image_sensor = cereal::FrameData::ImageSensor::OX03C10;
   data_word = false;
-<<<<<<< HEAD
-  frame_width = OX03C10_FRAME_WIDTH;
-  frame_height = OX03C10_FRAME_HEIGHT;
-  frame_stride = (OX03C10_FRAME_WIDTH * 12 / 8) + 4;
-=======
   frame_width = 1928;
   frame_height = 1208;
   frame_stride = (frame_width * 12 / 8) + 4;
->>>>>>> 3862911a
   extra_height = 16;            // top 2 + bot 14
   frame_offset = 2;
 
