--- conflicted
+++ resolved
@@ -1,9 +1,6 @@
 #include "system/camerad/sensors/sensor.h"
 
 namespace {
-
-const size_t OS04C10_FRAME_WIDTH = 2688;
-const size_t OS04C10_FRAME_HEIGHT = 1520;
 
 const float sensor_analog_gains_OS04C10[] = {
     1.0, 1.0625, 1.125, 1.1875, 1.25, 1.3125, 1.375, 1.4375, 1.5, 1.5625, 1.6875,
@@ -25,15 +22,9 @@
   image_sensor = cereal::FrameData::ImageSensor::OS04C10;
   data_word = false;
 
-<<<<<<< HEAD
-  frame_width = OS04C10_FRAME_WIDTH;
-  frame_height = OS04C10_FRAME_HEIGHT * 2 + 40; // stagger separated by 40 rows
-  frame_stride = (OS04C10_FRAME_WIDTH * 10 / 8); // no alignment
-=======
   frame_width = 2688;
-  frame_height = 1520;
-  frame_stride = (frame_width * 12 / 8); // no alignment
->>>>>>> 3862911a
+  frame_height = 1520 * 2 + 40; // stagger separated by 40 rows
+  frame_stride = (frame_width * 10 / 8); // no alignment
 
   extra_height = 0;
   frame_offset = 0;
@@ -42,8 +33,8 @@
   init_reg_array.assign(std::begin(init_array_os04c10), std::end(init_array_os04c10));
   probe_reg_addr = 0x300a;
   probe_expected_data = 0x5304;
-  mipi_format = CAM_FORMAT_MIPI_RAW_12;
-  frame_data_type = 0x2c;
+  mipi_format = CAM_FORMAT_MIPI_RAW_10;
+  frame_data_type = 0x2b;
   mclk_frequency = 24000000; // Hz
 
   dc_gain_factor = 1;
@@ -52,11 +43,7 @@
   dc_gain_on_grey = 0.9;
   dc_gain_off_grey = 1.0;
   exposure_time_min = 2;  // 1x
-<<<<<<< HEAD
   exposure_time_max = 2400;
-=======
-  exposure_time_max = 2200;
->>>>>>> 3862911a
   analog_gain_min_idx = 0x0;
   analog_gain_rec_idx = 0x0;  // 1x
   analog_gain_max_idx = 0x36;
