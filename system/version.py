#!/usr/bin/env python3
import os
import subprocess


from openpilot.common.basedir import BASEDIR
from openpilot.common.swaglog import cloudlog
from openpilot.common.utils import cache
from openpilot.common.git import get_origin, get_branch, get_short_branch, get_normalized_origin, get_commit_date


RELEASE_BRANCHES = ['release3-staging', 'release3', 'nightly']
TESTED_BRANCHES = RELEASE_BRANCHES + ['devel', 'devel-staging']

training_version: bytes = b"0.2.0"
terms_version: bytes = b"2"


def get_version(path: str = BASEDIR) -> str:
  with open(os.path.join(path, "common", "version.h")) as _versionf:
    version = _versionf.read().split('"')[1]
  return version


def get_release_notes(path: str = BASEDIR) -> str:
  with open(os.path.join(path, "RELEASES.md"), "r") as f:
    return f.read().split('\n\n', 1)[0]

<<<<<<< HEAD
def get_version(path: str = BASEDIR) -> str:
  with open(os.path.join(path, "common", "version.h")) as _versionf:
    return _versionf.read().split('"')[1]


def get_release_notes(path: str = BASEDIR) -> str:
  with open(os.path.join(path, "RELEASES.md"), "r") as f:
    return f.read().split('\n\n', 1)[0]

=======
>>>>>>> b489550b

@cache
def get_short_version() -> str:
  return get_version().split('-')[0]

@cache
def is_prebuilt() -> bool:
  return os.path.exists(os.path.join(BASEDIR, 'prebuilt'))


@cache
def is_comma_remote() -> bool:
  # note to fork maintainers, this is used for release metrics. please do not
  # touch this to get rid of the orange startup alert. there's better ways to do that
  return get_normalized_origin() == "github.com/commaai/openpilot"

@cache
def is_tested_branch() -> bool:
  return get_short_branch() in TESTED_BRANCHES

@cache
def is_release_branch() -> bool:
  return get_short_branch() in RELEASE_BRANCHES

@cache
def is_dirty() -> bool:
  origin = get_origin()
  branch = get_branch()
  if not origin or not branch:
    return True

  dirty = False
  try:
    # Actually check dirty files
    if not is_prebuilt():
      # This is needed otherwise touched files might show up as modified
      try:
        subprocess.check_call(["git", "update-index", "--refresh"])
      except subprocess.CalledProcessError:
        pass

      dirty = (subprocess.call(["git", "diff-index", "--quiet", branch, "--"]) != 0)
  except subprocess.CalledProcessError:
    cloudlog.exception("git subprocess failed while checking dirty")
    dirty = True

  return dirty


if __name__ == "__main__":
  from openpilot.common.params import Params

  params = Params()
  params.put("TermsVersion", terms_version)
  params.put("TrainingVersion", training_version)

  print(f"Dirty: {is_dirty()}")
  print(f"Version: {get_version()}")
  print(f"Short version: {get_short_version()}")
  print(f"Origin: {get_origin()}")
  print(f"Normalized origin: {get_normalized_origin()}")
  print(f"Branch: {get_branch()}")
  print(f"Short branch: {get_short_branch()}")
  print(f"Prebuilt: {is_prebuilt()}")
  print(f"Commit date: {get_commit_date()}")<|MERGE_RESOLUTION|>--- conflicted
+++ resolved
@@ -26,18 +26,6 @@
   with open(os.path.join(path, "RELEASES.md"), "r") as f:
     return f.read().split('\n\n', 1)[0]
 
-<<<<<<< HEAD
-def get_version(path: str = BASEDIR) -> str:
-  with open(os.path.join(path, "common", "version.h")) as _versionf:
-    return _versionf.read().split('"')[1]
-
-
-def get_release_notes(path: str = BASEDIR) -> str:
-  with open(os.path.join(path, "RELEASES.md"), "r") as f:
-    return f.read().split('\n\n', 1)[0]
-
-=======
->>>>>>> b489550b
 
 @cache
 def get_short_version() -> str:
