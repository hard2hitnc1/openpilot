--- conflicted
+++ resolved
@@ -33,21 +33,12 @@
 
 
 @cache
-<<<<<<< HEAD
-def is_prebuilt() -> bool:
-  return os.path.exists(os.path.join(BASEDIR, 'prebuilt'))
-
-
-@cache
-def is_dirty(cwd: str = None) -> bool:
-=======
 def is_prebuilt(path: str = BASEDIR) -> bool:
   return os.path.exists(os.path.join(path, 'prebuilt'))
 
 
 @cache
 def is_dirty(cwd: str = BASEDIR) -> bool:
->>>>>>> effee900
   origin = get_origin()
   branch = get_branch()
   if not origin or not branch:
@@ -63,11 +54,7 @@
       except subprocess.CalledProcessError:
         pass
 
-<<<<<<< HEAD
-      dirty = (subprocess.call(["git", "diff-index", "--quiet", branch, "--"], cwd=cwd) != 0)
-=======
       dirty = (subprocess.call(["git", "diff-index", "--quiet", branch, "--"], cwd=cwd)) != 0
->>>>>>> effee900
   except subprocess.CalledProcessError:
     cloudlog.exception("git subprocess failed while checking dirty")
     dirty = True
@@ -82,11 +69,7 @@
   git_commit: str
   git_origin: str
   git_commit_date: str
-<<<<<<< HEAD
-  git_dirty: bool
-=======
   is_dirty: bool  # whether there are local changes
->>>>>>> effee900
 
   @property
   def short_version(self) -> str:
@@ -142,19 +125,11 @@
                 git_commit=git_commit,
                 git_origin=git_origin,
                 git_commit_date=git_commit_date,
-<<<<<<< HEAD
-                git_dirty=False))
-=======
                 is_dirty=False))
->>>>>>> effee900
 
   git_folder = pathlib.Path(path) / ".git"
 
   if git_folder.exists():
-<<<<<<< HEAD
-    return BuildMetadata(get_short_branch(path), OpenpilotMetadata(get_version(path), get_release_notes(path), get_commit(path), \
-                                                                   get_origin(path), get_commit_date(path), is_dirty(path)))
-=======
     return BuildMetadata(get_short_branch(path),
                     OpenpilotMetadata(
                       version=get_version(path),
@@ -163,7 +138,6 @@
                       git_origin=get_origin(path),
                       git_commit_date=get_commit_date(path),
                       is_dirty=is_dirty(path)))
->>>>>>> effee900
 
   cloudlog.exception("unable to get build metadata")
   raise Exception("invalid build metadata")
